/*
 * Copyright 2021 IBM Corporation
 *
 * Licensed under the Apache License, Version 2.0 (the "License"); you may not
 * use this file except in compliance with the License. You may obtain a copy
 * of the License at
 *
 * http://www.apache.org/licenses/LICENSE-2.0
 *
 * Unless required by applicable law or agreed to in writing, software
 * distributed under the License is distributed on an "AS IS" BASIS, WITHOUT
 * WARRANTIES OR CONDITIONS OF ANY KIND, either express or implied. See the
 * License for the specific language governing permissions and limitations
 * under the License.
 */
package com.ibm.watson.litelinks;

import com.google.common.annotations.VisibleForTesting;
import com.google.common.base.Throwables;
import com.google.common.cache.CacheBuilder;
import com.google.common.cache.CacheLoader;
import com.google.common.cache.LoadingCache;
import com.google.common.cache.RemovalListener;
import com.google.common.cache.RemovalNotification;
import io.netty.handler.ssl.ClientAuth;
import io.netty.handler.ssl.OpenSsl;
import io.netty.handler.ssl.SslContext;
import io.netty.handler.ssl.SslContextBuilder;
import io.netty.handler.ssl.SslHandler;
import io.netty.handler.ssl.SslProvider;
import io.netty.handler.ssl.util.InsecureTrustManagerFactory;
import io.netty.handler.ssl.util.TrustManagerFactoryWrapper;
import io.netty.util.ReferenceCountUtil;
import io.netty.util.ReferenceCounted;
import org.slf4j.Logger;
import org.slf4j.LoggerFactory;

import javax.net.ssl.KeyManagerFactory;
import javax.net.ssl.SSLContext;
import javax.net.ssl.SSLEngine;
import javax.net.ssl.SSLServerSocketFactory;
import javax.net.ssl.SSLSocketFactory;
import javax.net.ssl.TrustManager;
import javax.net.ssl.TrustManagerFactory;
import javax.net.ssl.X509TrustManager;

import java.io.File;
import java.io.FileInputStream;
import java.io.FilenameFilter;
import java.io.IOException;
import java.io.InputStream;
import java.security.GeneralSecurityException;
import java.security.KeyStore;
import java.security.KeyStoreException;
import java.security.cert.CertificateFactory;
import java.security.cert.X509Certificate;
import java.util.ArrayList;
import java.util.Arrays;
import java.util.Collection;
import java.util.Enumeration;
import java.util.List;
import java.util.Map.Entry;
import java.util.Objects;
import java.util.Properties;
import java.util.concurrent.ExecutionException;
import java.util.stream.Collectors;

/**
 * Helper for retrieving SSL config parameters and building an {@link SSLContext}.
 */
public class SSLHelper {

    private static final Logger logger = LoggerFactory.getLogger(SSLHelper.class);

    private SSLHelper() {}

    // just for testing, should never be set to true!
    private static final boolean TRUST_EVERYTHING = false;

    private static final Boolean USE_OPEN_SSL;

    static {
        String useJdkVal = System.getProperty(LitelinksSystemPropNames.USE_JDK_TLS);
        USE_OPEN_SSL = "true".equalsIgnoreCase(useJdkVal) || !OpenSsl.supportsKeyManagerFactory()
                ? Boolean.FALSE : useJdkVal != null ? Boolean.TRUE : null;
        logger.info("Litelinks using OpenSSL for TLS: "
                + (USE_OPEN_SSL != null ? USE_OPEN_SSL : "when possible"));
    }

    static final String[] TLS_PROTOS = { "TLSv1", "TLSv1.1", "TLSv1.2" };

    public static class SSLParams {

        public static final String DEFAULT_PROTOCOL = "TLSv1.2"; // was previously "TLS"
        public static final String DEFAULT_STORE_TYPE = "JKS";

        public static final String[] SSL_PROPS_FILE_JVM_ARGS
                = { "com.ibm.watson.litelinks.ssl.configfile", "com.ibm.watson.ssl.configfile" };

        public static final String[] PREFIX = { "litelinks.ssl.", "watson.ssl." };

        public static final String PARAM_PROTOCOL = "protocol";
        public static final String PARAM_CLIENT_AUTH = "clientauth";
        public static final String PARAM_CIPHERS = "ciphersuites";
        public static final String PARAM_KEYMGRALG = "keymanager.algorithm";
        public static final String PARAM_KEYPATH = "keystore.path";
        public static final String PARAM_KEYPASS = "keystore.password";
        public static final String PARAM_KEYTYPE = "keystore.type";
        public static final String PARAM_TRUSTMGRALG = "trustmanager.algorithm";
        public static final String PARAM_TRUSTPATH = "truststore.path";
        public static final String PARAM_TRUSTPASS = "truststore.password";
        public static final String PARAM_TRUSTTYPE = "truststore.type";

        public static final String PARAM_PKEY_PATH = "key.path";
        public static final String PARAM_PKEY_CERTS = "key.certpath";
        public static final String PARAM_PKEY_PASS = "key.password";
        public static final String PARAM_CERTS_PATH = "trustcerts.path";

        public static final List<String> PARAM_LIST = Arrays.asList(
                PARAM_PROTOCOL, PARAM_CLIENT_AUTH, PARAM_CIPHERS,
                PARAM_KEYMGRALG, PARAM_KEYPATH, PARAM_KEYPASS, PARAM_KEYTYPE,
                PARAM_TRUSTMGRALG, PARAM_TRUSTPATH, PARAM_TRUSTPASS, PARAM_TRUSTTYPE,
                PARAM_PKEY_PATH, PARAM_PKEY_CERTS, PARAM_PKEY_PASS, PARAM_CERTS_PATH);

        public String protocol;
        public KeyStoreInfo keyStore, trustStore;
        public boolean clientAuth;
        public String keyManagerAlg, trustManagerAlg;

        public File keyFile, keyCertsFile;
        public String keyPassword;
        public File trustCertsFile;

        public String[] cipherSuites;

        private static volatile SSLParams defaultParams;

        /**
         * Parameters are loaded from a properties file if specified, or from
         * individually specified env vars or JVM args. The precedence per parameter
         * is env var followed by JVM arg followed by props file.
         * <p>
         * Env var names are the same as the corresponding JVM arg name but upper-cased
         * and with .'s replaced with _'s.
         *
         * @throws IOException
         */
        public static SSLParams getDefault() throws IOException {
            if (defaultParams == null) {
                synchronized (SSLParams.class) {
                    if (defaultParams != null) {
                        return defaultParams;
                    }
                    String configFile = System.getProperty(SSL_PROPS_FILE_JVM_ARGS[0]);
                    if (configFile == null) {
                        configFile = System.getProperty(SSL_PROPS_FILE_JVM_ARGS[1]);
                    }
                    Properties props = new Properties();
                    if (configFile != null) {
                        Properties fileProps = new Properties();
                        try (FileInputStream fis = new FileInputStream(configFile)) {
                            fileProps.load(fis);
                        }
                        // validate parameters in properties file
                        for (Entry<Object, Object> ent : fileProps.entrySet()) {
                            String k = (String) ent.getKey();
                            if (k.startsWith(PREFIX[0])) {
                                k = k.substring(PREFIX[0].length());
                            } else if (k.startsWith(PREFIX[1])) {
                                k = k.substring(PREFIX[1].length());
                            } else {
                                k = null;
                            }
                            if (!PARAM_LIST.contains(k)) {
                                throw new IOException(
                                        "SSL properties file contains invalid parameter: " + ent.getKey());
                            }
                            props.put(k, ent.getValue());
                        }
                    }
                    // overlay any specified as env vars or JVM args
                    for (String arg : PARAM_LIST) {
                        String val = System.getenv((PREFIX[0] + arg).toUpperCase().replace('.', '_'));
                        if (val == null) {
                            val = System.getProperty(PREFIX[0] + arg);
                        }
                        if (val == null) {
                            val = System.getProperty(PREFIX[1] + arg);
                        }
                        if (val != null) {
                            props.put(arg, val);
                        }
                    }

                    defaultParams = load(props);
                    if (logger.isDebugEnabled()) {
                        logger.debug("Loaded SSL parameters:");
                        for (Entry<Object, Object> ent : props.entrySet()) {
                            logger.debug("  " + ent.getKey() + "=" + ent.getValue());
                        }
                    }
                }
            }
            return defaultParams;
        }

        public static SSLParams load(Properties props) {
            SSLParams slp = new SSLParams();
            slp.protocol = props.getProperty(PARAM_PROTOCOL, DEFAULT_PROTOCOL);
            slp.clientAuth = "true".equals(props.getProperty(PARAM_CLIENT_AUTH));
            slp.keyManagerAlg = props.getProperty(PARAM_KEYMGRALG,
                    KeyManagerFactory.getDefaultAlgorithm());
            slp.trustManagerAlg = props.getProperty(PARAM_TRUSTMGRALG,
                    TrustManagerFactory.getDefaultAlgorithm());
            String cs = props.getProperty(PARAM_CIPHERS);
            slp.cipherSuites = cs != null ? cs.split(",") : null;

            String path = props.getProperty(PARAM_TRUSTPATH);
            if (path != null) {
                String pass = props.getProperty(PARAM_TRUSTPASS);
                String type = props.getProperty(PARAM_TRUSTTYPE, DEFAULT_STORE_TYPE);
                slp.trustStore = new KeyStoreInfo(new File(path),
                        pass != null ? pass.toCharArray() : null, type);
            }
            path = props.getProperty(PARAM_KEYPATH);
            if (path != null) {
                String pass = props.getProperty(PARAM_KEYPASS);
                String type = props.getProperty(PARAM_KEYTYPE, DEFAULT_STORE_TYPE);
                slp.keyStore = new KeyStoreInfo(new File(path),
                        pass != null ? pass.toCharArray() : null, type);
            }
            path = props.getProperty(PARAM_PKEY_PATH);
            if (path != null) {
                slp.keyFile = new File(path);
                String keyCertPath = props.getProperty(PARAM_PKEY_CERTS);
                if (keyCertPath != null) {
                    slp.keyCertsFile = new File(keyCertPath);
                }
                slp.keyPassword = props.getProperty(PARAM_PKEY_PASS);
            }
            path = props.getProperty(PARAM_CERTS_PATH);
            if (path != null) {
                slp.trustCertsFile = new File(path);
            }
            return slp;
        }

        @VisibleForTesting
        public static void resetDefaultParameters() {
            defaultParams = null;
        }
    }

    private static final LoadingCache<List<Object>, SslContext> sslcCache
            = CacheBuilder.newBuilder().weakValues()
            .removalListener(new RemovalListener<List<Object>, SslContext>() {
                @Override
                public void onRemoval(RemovalNotification<List<Object>, SslContext> notif) {
                    ReferenceCountUtil.release(notif.getValue());
                }
            }).build(new CacheLoader<List<Object>, SslContext>() {
                @Override
                public SslContext load(List<Object> key) throws Exception {
                    return buildSslContext(key);
                }
            });

    /**
     * <b>Important:</b> {@link SSLEngine}s produced by the returned context must be explicitly released
     * if they implement {@link ReferenceCounted}. A containing {@link SslHandler} takes ownership of
     * this once it's added to a channel pipeline.
     */
    public static SslContext getSslContext(String protocol, KeyStoreInfo keyStore,
            KeyStoreInfo trustStore, String keyMgrAlg, String trustMgrAlg, boolean server,
            boolean reqClientAuth) throws IOException, GeneralSecurityException {
        return getSslContext(protocol, keyStore, trustStore,
                keyMgrAlg, trustMgrAlg, server, server && reqClientAuth,
                null, null, null, null);
    }

    /**
     * <b>Important:</b> {@link SSLEngine}s produced by the returned context must be explicitly released
     * if they implement {@link ReferenceCounted}. A containing {@link SslHandler} takes ownership of
     * this once it's added to a channel pipeline.
     */
    public static SslContext getSslContext(String protocolOverride, boolean server, boolean reqClientAuth)
            throws IOException, GeneralSecurityException {
        SSLParams params = SSLParams.getDefault();
        String protocol = protocolOverride != null ? protocolOverride : params.protocol;
        reqClientAuth = server && (reqClientAuth || params.clientAuth);
        return getSslContext(protocol, params.keyStore, params.trustStore,
                params.keyManagerAlg, params.trustManagerAlg, server, reqClientAuth,
                params.keyFile, params.keyCertsFile, params.keyPassword, params.trustCertsFile);
    }

    private static SslContext getSslContext(Object... args) throws IOException, GeneralSecurityException {
        try {
            return sslcCache.get(Arrays.asList(args));
        } catch (ExecutionException e) {
            Exception cause = (Exception) e.getCause();
            Throwables.throwIfInstanceOf(cause, IOException.class);
            Throwables.throwIfInstanceOf(cause, GeneralSecurityException.class);
            Throwables.throwIfUnchecked(cause);
            throw new RuntimeException(cause);
        }
    }

    private static SslContext buildSslContext(List<Object> params) throws IOException, GeneralSecurityException {
        String protocol = (String) params.get(0);
        String keyMgrAlg = (String) params.get(3), trustMgrAlg = (String) params.get(4);
        KeyStoreInfo keyStoreInfo = (KeyStoreInfo) params.get(1), trustStoreInfo = (KeyStoreInfo) params.get(2);
        Boolean server = (Boolean) params.get(5), reqClientAuth = (Boolean) params.get(6);
        File keyFile = (File) params.get(7), keyCertFile = (File) params.get(8);
        String keyPassword = (String) params.get(9);
        File trustCertsFile = (File) params.get(10);

        if (keyFile != null) {
            if (keyStoreInfo != null) {
                throw new IOException("Cannot provide both SSL keystore and key file");
            }
            if (keyCertFile == null) {
                throw new IOException("SSL key cert file must be provided with key file");
            }
        }
        Boolean useOpenSsl = USE_OPEN_SSL;
        KeyManagerFactory kmf = null;
        if (keyStoreInfo != null) {
            KeyStore keyStore = loadKeyStore(keyStoreInfo);
            kmf = getKeyManagerFactory(keyStore, keyStoreInfo.getPassword(), keyMgrAlg);
            if (useOpenSsl == null && containsDsaCert(keyStore)) {
                logger.info("Disabling litelinks " + (server ? "server" : "client")
                        + " use of OpenSSL for TLS due to keystore containing DSA cert: "
                        + keyStoreInfo.getFile());
                useOpenSsl = Boolean.FALSE;
            }
        }

        SslContextBuilder scb;
        if (server) {
            scb = kmf != null ? SslContextBuilder.forServer(kmf)
                    : SslContextBuilder.forServer(keyCertFile, keyFile, keyPassword);
            if (reqClientAuth) {
                scb.clientAuth(ClientAuth.REQUIRE);
            }
        } else {
            scb = SslContextBuilder.forClient();
            if (kmf != null) {
                scb.keyManager(kmf);
            } else if (keyFile != null) {
                scb.keyManager(keyCertFile, keyFile, keyPassword);
            }
        }
        KeyStore trustStore = null;
        if (trustStoreInfo != null) {
            trustStore = loadKeyStore(trustStoreInfo);
            if (useOpenSsl == null && containsDsaCert(trustStore)) {
                logger.info("Disabling litelinks " + (server ? "server" : "client")
                        + " use of OpenSSL for TLS due to truststore containing DSA cert: "
                        + trustStoreInfo.getFile());
                useOpenSsl = Boolean.FALSE;
            }
        }
        configureTrustManager(scb, trustStore, trustMgrAlg, trustCertsFile, reqClientAuth);
        // Use OpenSSL provider unless specifically disabled for some reason
        // (unsupported on platform, disabled via env var, or DSA cert found in keystore)
        boolean openSsl = useOpenSsl == null || useOpenSsl;
        scb.ciphers(getDefaultCiphers(server, openSsl));
        if (protocol != null) {
            scb.protocols("TLS".equals(protocol) ? TLS_PROTOS : new String[] { protocol });
        }
        return scb.sslProvider(openSsl ? SslProvider.OPENSSL : SslProvider.JDK).build();
    }

    private static List<String> getDefaultCiphers(boolean server, boolean openSsl) {
        String[] ciphers = !server ? ((SSLSocketFactory) SSLSocketFactory.getDefault()).getDefaultCipherSuites()
                : ((SSLServerSocketFactory) SSLServerSocketFactory.getDefault()).getDefaultCipherSuites();
        return !openSsl ? Arrays.asList(ciphers)
                : Arrays.stream(ciphers).filter(OpenSsl::isCipherSuiteAvailable).collect(Collectors.toList());
    }

    private static KeyManagerFactory getKeyManagerFactory(KeyStore keyStore, char[] password, String keyMgrAlg)
            throws IOException, GeneralSecurityException {
        if (keyStore == null) {
            return null;
        }
        KeyManagerFactory kmf = KeyManagerFactory.getInstance(keyMgrAlg);
        kmf.init(keyStore, password);
        return kmf;
    }

    private static SslContextBuilder configureTrustManager(SslContextBuilder scb, KeyStore trustStore,
            String trustMgrAlg, File trustCertsFile, boolean reqClientAuth) throws IOException, GeneralSecurityException {
        if (TRUST_EVERYTHING) {
            return scb.trustManager(InsecureTrustManagerFactory.INSTANCE);
        }
<<<<<<< HEAD
=======
        // trust certs file or dir but no truststore
        if (trustCertsFile != null && trustStore == null) {
            return !trustCertsFile.isDirectory() ? scb.trustManager(trustCertsFile)
                    : scb.trustManager(generateCertificates(trustCertsFile).toArray(new X509Certificate[0]));
        }
        // all other cases
>>>>>>> 31c6291d
        TrustManagerFactory tmf = TrustManagerFactory.getInstance(trustMgrAlg);
        // Add any provided certs to truststore
        if (trustCertsFile != null) {
            if (trustStore == null) {
                trustStore = KeyStore.getInstance(KeyStore.getDefaultType());
                trustStore.load(null, null);
            }
            final String prefix = trustCertsFile.getName();
            int index = 0;
            for (X509Certificate cert : generateCertificates(trustCertsFile)) {
                String alias;
                do {
                    alias = prefix + '_' + index++;
                } while (trustStore.isCertificateEntry(alias));
                trustStore.setCertificateEntry(alias, cert);
            }
        }
        tmf.init(trustStore); // passing null here will init with java defaults
      
        // Wrap X.509 TrustManager in one which allows use of non-CA certs in client authentication
        for (TrustManager tm : tmf.getTrustManagers()) {
            if (tm instanceof X509TrustManager) {
                if(reqClientAuth)
                {
                    TrustManager newTm = new LitelinksTrustManager((X509TrustManager) tm);
                    tmf = new TrustManagerFactoryWrapper(newTm);
                }
                break;
            }
        }
        return scb.trustManager(tmf);
    }

    private static final FilenameFilter CERT_FILES = (d, n)
            -> n.toLowerCase().endsWith(".pem") || n.toLowerCase().endsWith(".crt");

    // Load all certificates from file or directory,
    // in dir case will only include files with .pem or .crt extension
    @SuppressWarnings("unchecked")
    private static Collection<X509Certificate> generateCertificates(File fileOrDir)
            throws IOException, GeneralSecurityException {
        if (!fileOrDir.isDirectory()) {
            try (InputStream certStream = new FileInputStream(fileOrDir)) {
                return (Collection<X509Certificate>) CertificateFactory.getInstance("X.509")
                        .generateCertificates(certStream);
            }
        }
        List<X509Certificate> certs = new ArrayList<>();
        for (File file : fileOrDir.listFiles(CERT_FILES)) {
            certs.addAll(generateCertificates(file));
        }
        return certs;
    }

    private static KeyStore loadKeyStore(KeyStoreInfo ksi) throws IOException, GeneralSecurityException {
        final KeyStore ks = KeyStore.getInstance(ksi.getType());
        try (FileInputStream fis = new FileInputStream(ksi.getFile())) {
            ks.load(fis, ksi.getPassword());
        }
        return ks;
    }

    private static boolean containsDsaCert(KeyStore keyStore) throws KeyStoreException {
        for (Enumeration<String> en = keyStore.aliases(); en.hasMoreElements(); ) {
            if ("DSA".equals(keyStore.getCertificate(en.nextElement()).getPublicKey().getAlgorithm())) {
                return true;
            }
        }
        return false;
    }

    public static class KeyStoreInfo {

        private final File file;
        private final char[] password;
        private final String type;

        public KeyStoreInfo(File file, char[] password, String type) {
            this.file = file;
            this.password = password;
            this.type = type;
        }
        public File getFile() {
            return file;
        }
        public char[] getPassword() {
            return password;
        }
        public String getType() {
            return type;
        }

        @Override
        public int hashCode() {
            final int prime = 31;
            int result = prime + (file == null ? 0 : file.hashCode());
            result = prime * result + Arrays.hashCode(password);
            return prime * result + (type == null ? 0 : type.hashCode());
        }

        @Override
        public boolean equals(Object obj) {
            if (this == obj) return true;
            if (obj == null) return false;
            if (getClass() != obj.getClass()) return false;
            KeyStoreInfo other = (KeyStoreInfo) obj;
            if(!Objects.equals(file, other.file)) return false;
            if (!Arrays.equals(password, other.password)) return false;
            if(!Objects.equals(type, other.type)) return false;
            return true;
        }
    }

}<|MERGE_RESOLUTION|>--- conflicted
+++ resolved
@@ -393,15 +393,6 @@
         if (TRUST_EVERYTHING) {
             return scb.trustManager(InsecureTrustManagerFactory.INSTANCE);
         }
-<<<<<<< HEAD
-=======
-        // trust certs file or dir but no truststore
-        if (trustCertsFile != null && trustStore == null) {
-            return !trustCertsFile.isDirectory() ? scb.trustManager(trustCertsFile)
-                    : scb.trustManager(generateCertificates(trustCertsFile).toArray(new X509Certificate[0]));
-        }
-        // all other cases
->>>>>>> 31c6291d
         TrustManagerFactory tmf = TrustManagerFactory.getInstance(trustMgrAlg);
         // Add any provided certs to truststore
         if (trustCertsFile != null) {
